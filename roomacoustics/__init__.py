--- conflicted
+++ resolved
@@ -8,9 +8,5 @@
 
 
 from .roomacoustics import *
-<<<<<<< HEAD
 from .dsp import *
-=======
-from .dsp import *
-from .edc import *
->>>>>>> f2a7abd4
+from .edc import *