--- conflicted
+++ resolved
@@ -102,11 +102,7 @@
 .mypy_cache/
 
 # visual studio code
-<<<<<<< HEAD
-.vscode/
-=======
 .vscode/
 
 # pycharm
-.idea/
->>>>>>> 2164cf09
+.idea/